
/*
 * Copyright 2010 the original author or authors.
 *
 * Licensed under the Apache License, Version 2.0 (the "License");
 * you may not use this file except in compliance with the License.
 * You may obtain a copy of the License at
 *
 *      http://www.apache.org/licenses/LICENSE-2.0
 *
 * Unless required by applicable law or agreed to in writing, software
 * distributed under the License is distributed on an "AS IS" BASIS,
 * WITHOUT WARRANTIES OR CONDITIONS OF ANY KIND, either express or implied.
 * See the License for the specific language governing permissions and
 * limitations under the License.
 */
import org.apache.tools.ant.filters.ReplaceTokens
import org.gradle.build.docs.CacheableAsciidoctorTask
import org.gradle.build.docs.Docbook2Xhtml
import org.gradle.build.docs.UserGuideTransformTask
import org.gradle.build.docs.dsl.docbook.AssembleDslDocTask
import org.gradle.build.docs.dsl.source.ExtractDslMetaDataTask
import org.gradle.build.docs.dsl.source.GenerateDefaultImportsTask
import org.gradle.build.docs.releasenotes.*
import org.gradle.build.docs.releasenotes.checks.*
import org.gradle.gradlebuild.BuildEnvironment
import org.gradle.gradlebuild.ProjectGroups
import org.gradle.gradlebuild.PublicApi
import org.gradle.gradlebuild.docs.RenderMarkdownTask
import org.gradle.gradlebuild.unittestandcompile.ModuleType
import org.gradle.samples.Sample
import org.asciidoctor.gradle.AsciidoctorTask

plugins {
    id 'java-library'
    id 'gradlebuild.jsoup'
    id 'javascript-base'
    id 'org.asciidoctor.convert'
    id 'org.gradle.samples' version "0.15.24"
}

repositories {
    javaScript.googleApis()
}

configurations {
    userGuideStyleSheets
    userGuideTask
    jquery
    jqueryTipTip

    cssElements {
        // define an outgoing configuration, aimed at consumers looking
        // for CSS resources
        attributes {
            attribute(Usage.USAGE_ATTRIBUTE, project.objects.named(Usage, 'css-resources'))
        }
        canBeResolved = false
        canBeConsumed = true
    }

    gradleSamplesElements {
        visible = false
        canBeResolved = false
        canBeConsumed = true
        attributes.attribute(Usage.USAGE_ATTRIBUTE, objects.named(Usage, "docs"))
        attributes.attribute(Attribute.of("type", String), "samples")
    }
    gradleFullDocsElements {
        visible = false
        canBeResolved = false
        canBeConsumed = true
        attributes.attribute(Usage.USAGE_ATTRIBUTE, objects.named(Usage, "docs"))
        attributes.attribute(Attribute.of("type", String), "full-docs")
    }
    gradleGettingStartedElements {
        visible = false
        canBeResolved = false
        canBeConsumed = true
        attributes.attribute(Usage.USAGE_ATTRIBUTE, objects.named(Usage, "docs"))
        attributes.attribute(Attribute.of("type", String), "getting-started")
    }

    gradleApiRuntime {
        visible = false
        canBeResolved = true
        canBeConsumed = false
        attributes.attribute(Usage.USAGE_ATTRIBUTE, project.objects.named(Usage, Usage.JAVA_RUNTIME))
        attributes.attribute(Attribute.of("org.gradle.api", String), "runtime")
    }
}

dependencies {
    asciidoctor "org.gradle:docs-asciidoctor-extensions:0.4.0"
    asciidoctor project.files("src/main/resources")

    userGuideTask 'xalan:xalan:2.7.1', 'xerces:xercesImpl:2.11.0'
    userGuideTask 'xhtmlrenderer:xhtmlrenderer:R8rc1'
    userGuideTask 'itext:itext:2.0.8'
    userGuideTask 'xslthl:xslthl:2.0.1'

    userGuideStyleSheets 'docbook:docbook-xsl:1.75.2@zip'
    jquery "jquery:jquery.min:1.8.0@js"
    jqueryTipTip "com.drewwilson.code:jquery.tipTip:1.3:minified@js"

    testImplementation project(":baseServices")
    testImplementation project(":core")
    testImplementation testLibraries.jsoup
    testImplementation("org.gebish:geb-spock:2.2")
    testImplementation('org.seleniumhq.selenium:selenium-htmlunit-driver:2.42.2')
    testImplementation libraries.commons_httpclient.coordinates
    testImplementation "org.apache.httpcomponents:httpmime:${libraries.commons_httpclient.version}"

    gradleApiRuntime project(":")
}

gradlebuildJava {
    moduleType = ModuleType.CORE
}

ext {
    srcDocsDir = file('src/docs')
    releaseFeaturesFile = file("$srcDocsDir/release/release-features.txt")
    userguideSrcDir = new File(srcDocsDir, 'userguide')
    userguideIntermediateOutputDir = new File(buildDir, 'userguideIntermediate')
    userguideSinglePageOutputDir = new File(buildDir, 'userguideSinglePage')
    dslSrcDir = new File(srcDocsDir, 'dsl')
    docsDir = file("$buildDir/docs")
    samplesDir = new File(buildDir, "gradle-samples")
    userguideDir = new File(docsDir, 'userguide')
    distDocsDir = new File(buildDir, 'distDocs')
    docbookSrc = new File(project.buildDir, 'src')
    snippetsSrcDir = file('src/snippets')
    samplesSrcDir = file('src/samples')
}

def configureCss = tasks.register("configureCss") {
    doLast {
        def tokens = fileTree(dir: "src/docs/css/images", include: "*.*").collectEntries {
            [it.name, it.bytes.encodeBase64().toString()]
        }

        css.inputs.property 'tokens', tokens
        css.filter ReplaceTokens, tokens: tokens
    }
}

def css = tasks.register("css", Sync) {
    dependsOn configureCss
    into "$buildDir/css"
    from "src/docs/css"
    include "*.css"
    include "*.svg"
}

ext.cssFiles = fileTree(css.map { it.destinationDir }) {
    builtBy css
}

def imageFiles = fileTree(userguideSrcDir) {
    include 'img/*.png'
    include 'img/*.gif'
    include 'img/*.jpg'
}
def resourceFiles = imageFiles + cssFiles



tasks.register("userguideStyleSheets", Sync) {
    File stylesheetsDir = new File(srcDocsDir, 'stylesheets')
    into new File(buildDir, 'stylesheets')
    from(stylesheetsDir) {
        include '**/*.xml'
        include '*.xsl'
    }
    from(cssFiles)
    from({ zipTree(configurations.userGuideStyleSheets.singleFile) }) {
        // Remove the prefix
        eachFile { fcd -> fcd.path = fcd.path.replaceFirst('^docbook-xsl-[0-9\\.]+/', '') }
    }
}

def generatedResourcesDir = gradlebuildJava.generatedResourcesDir

def dslMetaData = tasks.register("dslMetaData", ExtractDslMetaDataTask) {
    source { javadocAll.source }
    destFile = new File(docbookSrc, 'dsl-meta-data.bin')
}

def dslDocbook = tasks.register("dslDocbook", AssembleDslDocTask) {
    dependsOn dslMetaData
    sources = fileTree(dir: dslSrcDir, includes: ['*.xml'])
    sourceFile = new File(dslSrcDir, 'dsl.xml')
    classDocbookDir = dslSrcDir
    classMetaDataFile = dslMetaData.get().destFile
    pluginsMetaDataFile = new File(dslSrcDir, 'plugins.xml')
    destFile = new File(docbookSrc, 'dsl.xml')
    linksFile = new File(docbookSrc, 'api-links.bin')
}

def defaultImports = tasks.register("defaultImports", GenerateDefaultImportsTask) {
    dependsOn dslMetaData
    metaDataFile = dslMetaData.get().destFile
    importsDestFile = new File(generatedResourcesDir, "default-imports.txt")
    mappingDestFile = new File(generatedResourcesDir, "api-mapping.txt")
    // These are part of the API, but not the DSL
    excludePackage 'org.gradle.tooling.**'
    excludePackage 'org.gradle.testfixtures.**'

    // Tweak the imports due to some inconsistencies introduced before we automated the default-imports generation
    excludePackage 'org.gradle.plugins.ide.eclipse.model'
    excludePackage 'org.gradle.plugins.ide.idea.model'
    excludePackage 'org.gradle.api.tasks.testing.logging'

    // TODO - rename some incubating types to remove collisions and then remove these exclusions
    excludePackage 'org.gradle.plugins.binaries.model'

    // Exclude classes that were moved in a different package but the deprecated ones are not removed yet
    excludePackage 'org.gradle.platform.base.test'
}

def dslStandaloneDocbook = tasks.register("dslStandaloneDocbook", UserGuideTransformTask) {
    dependsOn dslDocbook
    sourceFile = dslDocbook.get().destFile
    destFile = new File(docbookSrc, 'dsl-standalone.xml')
    dsldocUrl = '.'
    linksFile = new File(docbookSrc, 'api-links.bin')
    javadocUrl = '../javadoc'
    dsldocUrl = '../dsl'
    websiteUrl = 'https://gradle.org'
}

def dslHtml = tasks.register("dslHtml", Docbook2Xhtml) {
    group = "Documentation"
    dependsOn userguideStyleSheets
    source dslStandaloneDocbook
    destDir = new File(docsDir, 'dsl')
    classpath = configurations.userGuideTask
    stylesheetsDir = userguideStyleSheets.destinationDir
    stylesheetName = 'dslHtml.xsl'
    resources = cssFiles + fileTree(dslSrcDir) {
        include '*.js'
    }
    ext.entryPoint = "$destDir/index.html"
}

def userguideFlattenSources = tasks.register("userguideFlattenSources", Sync) {
    dependsOn css, defaultImports
    finalizedBy("checkDeadInternalLinks")

    duplicatesStrategy = DuplicatesStrategy.FAIL
    into("${buildDir}/userguide-resources")

    def adocDir = file("src/docs/userguide")
    def adocFiles = fileTree(adocDir).matching {
        include "**/*.adoc"
    }
    from("src/docs/css") {
        into("css")
    }
    from("src/snippets") {
        into("snippets")
    }
    from("src/docs/userguide") {
        include("img/**")
    }
    from(generatedResourcesDir) {
        into(generatedResourcesDir.name)
    }
    from adocFiles.files

    doLast {
        adocFiles.each { adocFile ->
            file("${buildDir}/userguide-resources/${adocFile.name.substring(0, adocFile.name.length() - 5)}-docinfo.html").text =
                """<meta name="adoc-src-path" content="${adocFile.path - adocDir.path}">"""
        }
    }
}

def userguideSinglePage = tasks.register("userguideSinglePage", CacheableAsciidoctorTask) {
    dependsOn(userguideFlattenSources)
    sourceDir = userguideFlattenSources.get().destinationDir
    sources { include 'userguide_single.adoc' }
    outputDir = userguideSinglePageOutputDir
    backends = ['pdf', 'html5']
    jvmArgs = ['-Xms3g', '-Xmx3g']

    attributes toc          : 'macro',
        toclevels           : 2,
        groovyDslPath       : "https://docs.gradle.org/${version}/dsl",
        javadocPath         : "https://docs.gradle.org/${version}/javadoc",
        kotlinDslPath       : "https://gradle.github.io/kotlin-dsl-docs/api",
        'source-highlighter': 'coderay'
}

def javaApiUrl = "https://docs.oracle.com/javase/8/docs/api"
def groovyApiUrl = "https://docs.groovy-lang.org/docs/groovy-${groovyVersion}/html/gapi"
def mavenApiUrl = "https://maven.apache.org/ref/${libraries.maven3.version}/maven-model/apidocs"

def javadocAll = tasks.register("javadocAll", Javadoc) {
    ext.stylesheetFile = file("src/docs/css/javadoc.css")
    inputs.file stylesheetFile withPropertyName "stylesheetFile" withPathSensitivity PathSensitivity.NAME_ONLY

    group = 'documentation'
    options.encoding = 'utf-8'
    options.docEncoding = 'utf-8'
    options.charSet = 'utf-8'
    options.addStringOption 'Xdoclint:syntax,html,reference', '-quiet'
    options.addStringOption "stylesheetfile", stylesheetFile.absolutePath
    options.addStringOption "source", "8"
    source ProjectGroups.INSTANCE.getPublicJavaProjects(project).collect { project -> project.sourceSets.main.allJava }
    destinationDir = new File(docsDir, 'javadoc')
    classpath = configurations.gradleApiRuntime

    PublicApi.includes.each {
        include it
    }
    PublicApi.excludes.each {
        exclude it
    }
    options.links(javaApiUrl, groovyApiUrl, mavenApiUrl)
    title = "Gradle API $version"
    ext.entryPoint = "$destinationDir/index.html"

    if (BuildEnvironment.javaVersion.isJava11Compatible()) {
        options.addBooleanOption('html4', true)
        options.addBooleanOption('-no-module-directories', true)
        doLast {
            // This is a work-around for https://bugs.openjdk.java.net/browse/JDK-8211194. Can be removed once that issue is fixed on JDK's side
            // Since JDK 11, package-list is missing from javadoc output files and superseded by element-list file, but a lot of external tools still need it
            // Here we generate this file manually
            new File(destinationDir, 'package-list').text = new File(destinationDir, 'element-list').text

            // Commit http://hg.openjdk.java.net/jdk/jdk/rev/89dc31d7572b broke use of JSZip (https://bugs.openjdk.java.net/browse/JDK-8214856) fixed in Java 12 by http://hg.openjdk.java.net/jdk/jdk/rev/b4982a22926b
            // TODO: Remove this script.js workaround when we distribute Gradle using JDK 12 or higher
            project.copy {
            	from(new File(srcDocsDir, "js/javadoc"))
                into(destinationDir)
            }
        }
    }
}

tasks.register("checkstyleApi", Checkstyle) {
    source javadocAll.get().source
    configFile = new File(checkstyle.configDir, "checkstyle-api.xml")
    classpath = files()
    reports.xml.destination = file("$checkstyle.reportsDir/checkstyle-api.xml")
}

def distDocs = tasks.register("distDocs", CacheableAsciidoctorTask) {
    sourceDir = userguideSrcDir
    outputDir = distDocsDir
    sources { include 'getting-started.adoc' }
    backends = ['html5']
}

asciidoctorj {
    version = '1.5.8.1'
    noDefaultRepositories = true
}

tasks.withType(CacheableAsciidoctorTask).configureEach {
    separateOutputDirs = false
    options doctype: 'book'

    inputs.file("$srcDocsDir/css/manual.css")
        .withPropertyName("manual")
        .withPathSensitivity(PathSensitivity.RELATIVE)
    inputs.dir(file("src/main/resources"))
        .withPropertyName("resources")
        .withPathSensitivity(PathSensitivity.RELATIVE)
    inputs.dir(snippetsSrcDir)
        .withPropertyName("snippets")
        .withPathSensitivity(PathSensitivity.RELATIVE)

    attributes stylesdir    : 'css/',
        stylesheet          : 'manual.css',
        imagesdir           : 'img',
        nofooter            : true,
        sectanchors         : true,
        sectlinks           : true,
        linkattrs           : true,
        reproducible        : '',
        docinfo             : '',
        lang                : 'en-US',
        encoding            : 'utf-8',
        idprefix            : '',
        website             : 'https://gradle.org',
        javaApi             : javaApiUrl,
        jdkDownloadUrl      : 'https://jdk.java.net/',
        javadocReferenceUrl : 'https://docs.oracle.com/javase/8/docs/technotes/tools/windows/javadoc.html',
        minJdkVersion       : '8',
        antManual           : 'https://ant.apache.org/manual',
        docsUrl             : 'https://docs.gradle.org',
        guidesUrl           : 'https://guides.gradle.org',
        gradleVersion       : version,
        samplesPath         : "snippets",
        'samples-dir'       : 'src/snippets'  // Used by SampleIncludeProcessor from `gradle/dotorg-docs`
}

def userguideMultiPage = tasks.register("userguideMultiPage", CacheableAsciidoctorTask) {
    dependsOn(userguideFlattenSources)
    sourceDir = userguideFlattenSources.get().destinationDir

    sources {
        include '*.adoc'
        exclude 'javaProject*Layout.adoc'
        exclude 'userguide_single.adoc'
    }
    outputDir = userguideIntermediateOutputDir

    backends = ['html5']

    attributes icons        : 'font',
        'source-highlighter': 'prettify',
        toc                 : 'auto',
        toclevels           : 1,
        'toc-title'         : 'Contents',
        groovyDslPath       : "../dsl",
        javadocPath         : "../javadoc",
        kotlinDslPath       : "https://gradle.github.io/kotlin-dsl-docs/api"
}

// Avoid overlapping outputs by copying exactly what we want from other intermediate tasks
def userguide = tasks.register("userguide", Sync) {
    dependsOn userguideMultiPage, userguideSinglePage
    description = 'Generates the userguide HTML and PDF'
    group = 'documentation'

    from resourceFiles
    from userguideIntermediateOutputDir
    from userguideSinglePageOutputDir

    into userguideDir
    rename 'userguide_single.pdf', 'userguide.pdf'
}

tasks.register("serveDocs", Exec) {
    description = 'Runs webserver to serve generate userguide docs'
    group = 'documentation'

    def webserverPort = 8000
    workingDir docsDir
    executable "python"
    args "-m", "SimpleHTTPServer", webserverPort

    dependsOn userguide

    doFirst {
        logger.lifecycle("ctrl+C to restart, serving Gradle docs at http://localhost:${webserverPort}")
    }
}

tasks.register("editReleaseNotes") {
    group = "release notes"
    doLast {
        Class.forName("java.awt.Desktop").getDesktop().edit(file("src/docs/release/notes.md"))
    }
}

def releaseNotesMarkdown = tasks.register("releaseNotesMarkdown", RenderMarkdownTask, file("src/docs/release/notes.md"), new File(buildDir, "release-notes-raw/release-notes.html"))
releaseNotesMarkdown.configure {
    group = "release notes"
}

def releaseNotes = tasks.register("releaseNotes", Copy) {
    group = "release notes"
    ext.fileName = "release-notes.html"
    into "$docsDir"
    from releaseNotesMarkdown
    jsoup.plugins "src/transforms/release-notes.gradle"
    filter(ReplaceTokens, tokens: [version: project.version.toString(), baseVersion: rootProject.baseVersion])
    ext.entryPoint = file("$docsDir/$fileName")
}

tasks.addRule("view«Doc Task Name» - Opens entry point") { String taskName ->
    if (taskName.startsWith("view")) {
        def realTaskName = (taskName - "view")
        realTaskName = realTaskName[0].toLowerCase() + realTaskName[1..-1]
        def task = tasks.findByName(realTaskName)
        if (task && task.hasProperty("entryPoint")) {
            tasks.create(taskName) {
                dependsOn task
                doLast {
                    Class.forName("java.awt.Desktop").getDesktop().browse(file(task.entryPoint).toURI())
                }
            }
        }
    }
}

def copyReleaseFeatures = tasks.register("copyReleaseFeatures", Copy) {
    from releaseFeaturesFile
    into generatedResourcesDir
}

sourceSets.main.output.dir generatedResourcesDir, builtBy: [defaultImports, copyReleaseFeatures]

tasks.named("test").configure {
    dependsOn releaseNotes
    inputs.files releaseNotesMarkdown.get().markdownFile withPropertyName "releaseNotesSource" withPathSensitivity PathSensitivity.NONE
    inputs.dir releaseNotes.get().destinationDir withPropertyName "releaseNotesRendered" withPathSensitivity PathSensitivity.NONE
    inputs.property "systemProperties", [:]
    systemProperty "org.gradle.docs.releasenotes.source", releaseNotesMarkdown.get().markdownFile
    systemProperty "org.gradle.docs.releasenotes.rendered", new File(releaseNotes.get().destinationDir, releaseNotes.get().fileName)
    systemProperty "org.gradle.docs.releasefeatures", releaseFeaturesFile
}

tasks.register("docs") {
    dependsOn javadocAll, userguide, distDocs, dslHtml, releaseNotes
    description = 'Generates all documentation'
    group = 'documentation'
}

def checkDeadInternalLinks = tasks.register("checkDeadInternalLinks", org.gradle.gradlebuild.docs.FindBrokenInternalLinks) {
    dependsOn(userguideFlattenSources)
    inputDirectory.set(userguideFlattenSources.get().destinationDir)
}

tasks.named("check") {
    dependsOn(checkDeadInternalLinks)
}

def asciidoctorTaskConfigurator = { AsciidoctorTask task ->
    task.options doctype: 'book'

    task.inputs.file("$srcDocsDir/css/manual.css")
            .withPropertyName("manual")
            .withPathSensitivity(PathSensitivity.RELATIVE)
    task.inputs.dir(file("src/main/resources"))
            .withPropertyName("resources")
            .withPathSensitivity(PathSensitivity.RELATIVE)

    task.attributes stylesdir: file('src/docs/css/').absolutePath,
            stylesheet: 'manual.css',
            nofooter: true,
            sectanchors: true,
            sectlinks: true,
            linkattrs: true
}

tasks.withType(AsciidoctorTask).configureEach {
    if (name == 'asciidocSampleIndex') {
        asciidoctorTaskConfigurator(it)
    }
}

samples.configureEach { sample ->
    sample.asciidoctorTask.configure(asciidoctorTaskConfigurator)

    sample.asciidoctorTask.configure { task ->
        task.attributes.put('docinfodir', "${buildDir}/tmp/${task.name}".toString())
        task.attributes.put('docinfo', 'private-head')
        task.attributes.put('outfilesuffix', '.html')
        task.attributes.put('userManualPath', '../../userguide')
        doFirst {
            new File(temporaryDir, 'README-docinfo.html').text = """<meta name="adoc-src-path" content="/../../samples${sample.readMeFile.get().asFile.path - samplesSrcDir.path}">"""
        }
    }

    sample.gradleVersion = project.provider { project.version.toString() }
}

def templateDir = file("src/samples/templates")
def installSourceFromTemplate(Sample sample, Closure action) {
    def installTask = tasks.register("install${sample.name.capitalize()}SourceFromTemplates", Sync, action)
    installTask.configure {
        into(temporaryDir) // TODO: Validate this
        destinationDir = temporaryDir
    }
    return project.files(installTask).builtBy(installTask) // TODO: Validate this
}

samples {
    androidApplication {
        sampleDirectory = file("src/samples/android-application")
        description = "Demonstrate how to build an Android application"
        def sourceFiles = installSourceFromTemplate(it) {
            from("$templateDir/java-android-application")
        }
        archiveContent.from(sourceFiles)
        exemplar.source {
            from(sourceFiles) { into("groovy") }
            from(sourceFiles) { into("kotlin") }
        }
    }
    springBootWebApplication {
        sampleDirectory = file("src/samples/spring-boot-web-application")
        description = "Demonstrate how to build a Spring Boot Web application"
        def sourceFiles = installSourceFromTemplate(it) {
            from("$templateDir/spring-boot-web-application")
        }
        archiveContent.from sourceFiles
        exemplar.source {
            from(sourceFiles) { into('groovy') }
            from(sourceFiles) { into('kotlin') }
        }
    }

<<<<<<< HEAD
    jvmMultiProjectBuild {
        sampleDirectory = file("src/samples/jvm-multi-project-build")
        description = "Demonstrate how transitive dependencies works as part of a multi-project build"
        def sourceFiles = installSourceFromTemplate(it) {
            from("$templateDir/java-application") { into("application") }
            from("$templateDir/java-list-library") { into("list") }
            from("$templateDir/java-utilities-library") { into("utilities") }
        }
        archiveContent.from sourceFiles
        exemplar.source {
            from(sourceFiles) { into('groovy') }
            from(sourceFiles) { into('kotlin') }
        }
    }

    javaBasicApplication {
        sampleDirectory = file("src/samples/java/basic-application")
        description = "Demonstrate how to build a basic Java application"
=======
    javaApplication {
        sampleDirectory = file("src/samples/java/application")
        description = "Demonstrate how to build a Java application"
>>>>>>> 3c101032
        def sourceFiles = installSourceFromTemplate(it) {
            from("$templateDir/java-application")
            from("$templateDir/java-list-library")
            from("$templateDir/java-utilities-library")
        }
        archiveContent.from sourceFiles
        exemplar.source {
            from(sourceFiles) { into('groovy') }
            from(sourceFiles) { into('kotlin') }
        }
    }
    javaLibrary {
        sampleDirectory = file("src/samples/java/library")
        description = "Demonstrate how to build a Java library"
        def sourceFiles = installSourceFromTemplate(it) {
            from("$templateDir/java-list-library")
            from("$templateDir/java-utilities-library")
        }
        archiveContent.from sourceFiles
        exemplar.source {
            from(sourceFiles) { into('groovy') }
            from(sourceFiles) { into('kotlin') }
        }
    }
    javaComponentsWithSpockTests {
        sampleDirectory = file("src/samples/java/components-with-spock-tests")
        description = "Demonstrate how to test Java components using Spock framework"
        def sourceFiles = installSourceFromTemplate(it) {
            from("$templateDir/java-application") { into("application") }
            from("$templateDir/groovy-spock-test-for-application") { into("application") }
            from("$templateDir/java-list-library") { into("library") }
            from("$templateDir/groovy-spock-test-for-list-library") { into("library") }
            from("$templateDir/java-utilities-library") { into("library") }
        }
        archiveContent.from sourceFiles
        exemplar.source {
            from(sourceFiles) { into('groovy') }
            from(sourceFiles) { into('kotlin') }
        }
    }
    javaComponentsWithJUnit4Tests {
        sampleDirectory = file("src/samples/java/components-with-junit-4-tests")
        displayName = "Java Components With JUnit 4 Tests"
        description = "Demonstrate how to test Java components using JUnit 4"
        def sourceFiles = installSourceFromTemplate(it) {
            from("$templateDir/java-application") { into("application") }
            from("$templateDir/java-junit4-test-for-application") { into("application") }
            from("$templateDir/java-list-library") { into("library") }
            from("$templateDir/java-junit4-test-for-list-library") { into("library") }
            from("$templateDir/java-utilities-library") { into("library") }
        }
        archiveContent.from sourceFiles
        exemplar.source {
            from(sourceFiles) { into('groovy') }
            from(sourceFiles) { into('kotlin') }
        }
    }
    javaLibraryPublishing {
        sampleDirectory = file("src/samples/java/library-publishing")
        description = "Demonstrate how to publish a Java library to a binary repository"
        def sourceFiles = installSourceFromTemplate(it) {
            from("$templateDir/java-list-library")
            from("$templateDir/java-utilities-library")
        }
        archiveContent.from sourceFiles
        exemplar.source {
            from(sourceFiles) { into('groovy') }
            from(sourceFiles) { into('kotlin') }
        }
    }

    groovyApplication {
        sampleDirectory = file("src/samples/groovy/application")
        description = "Demonstrate how to build a Groovy application"
        def sourceFiles = installSourceFromTemplate(it) {
            from("$templateDir/groovy-application")
            from("$templateDir/groovy-list-library")
            from("$templateDir/groovy-utilities-library")
        }
        archiveContent.from sourceFiles
        exemplar.source {
            from(sourceFiles) { into('groovy') }
            from(sourceFiles) { into('kotlin') }
        }
    }
    groovyLibrary {
        sampleDirectory = file("src/samples/groovy/library")
        description = "Demonstrate how to build a Groovy library"
        def sourceFiles = installSourceFromTemplate(it) {
            from("$templateDir/groovy-list-library")
            from("$templateDir/groovy-utilities-library")
        }
        archiveContent.from sourceFiles
        exemplar.source {
            from(sourceFiles) { into('groovy') }
            from(sourceFiles) { into('kotlin') }
        }
    }
    groovyTransitiveDependencies {
        sampleDirectory = file("src/samples/groovy/transitive-dependencies")
        description = "Demonstrate how transitive dependencies work with Groovy projects"
        def sourceFiles = installSourceFromTemplate(it) {
            from("$templateDir/groovy-application") { into("application") }
            from("$templateDir/groovy-list-library") { into("list") }
            from("$templateDir/groovy-utilities-library") { into("utilities") }
        }
        archiveContent.from sourceFiles
        exemplar.source {
            from(sourceFiles) { into('groovy') }
            from(sourceFiles) { into('kotlin') }
        }
    }
    groovyComponentsWithSpockTests {
        sampleDirectory = file("src/samples/groovy/components-with-spock-tests")
        description = "Demonstrate how to test Groovy components using Spock framework"
        def sourceFiles = installSourceFromTemplate(it) {
            from("$templateDir/groovy-application") { into("application") }
            from("$templateDir/groovy-spock-test-for-application") { into("application") }
            from("$templateDir/groovy-list-library") { into("library") }
            from("$templateDir/groovy-spock-test-for-list-library") { into("library") }
            from("$templateDir/groovy-utilities-library") { into("library") }
        }
        archiveContent.from sourceFiles
        exemplar.source {
            from(sourceFiles) { into('groovy') }
            from(sourceFiles) { into('kotlin') }
        }
    }
    groovyLibraryPublishing {
        sampleDirectory = file("src/samples/groovy/library-publishing")
        description = "Demonstrate how to publish a Groovy library to a binary repository"
        def sourceFiles = installSourceFromTemplate(it) {
            from("$templateDir/groovy-list-library")
            from("$templateDir/groovy-utilities-library")
        }
        archiveContent.from sourceFiles
        exemplar.source {
            from(sourceFiles) { into('groovy') }
            from(sourceFiles) { into('kotlin') }
        }
    }
}

tasks.register("publishedSamples") {
    dependsOn "asciidocSampleIndex"
    dependsOn {
        project.extensions.samples.collect { "assemble${it.name.capitalize()}Sample" }
    }
}


// Publications for the docs subproject:

configurations {
    gradleSamplesElements {
        outgoing.artifact(samplesDir) {
            builtBy 'publishedSamples'
        }
    }
    gradleFullDocsElements {
        outgoing.artifact(docsDir) {
            builtBy 'javadocAll', 'userguide', 'dslHtml', 'releaseNotes'
        }
    }
    gradleGettingStartedElements {
        outgoing.artifact(distDocsDir) {
            builtBy 'distDocs'
        }
    }
}

artifacts {
    // declare that the generated css directory is an output of cssElements
    cssElements file: css.get().destinationDir, builtBy: css
}

// TODO This is a hack pending a solution to https://github.com/gradle/gradle/issues/4612
// Don't publish the CSS artifacts when calling uploadArchives
afterEvaluate {
    def notCssElements = configurations.archives.artifacts.findAll { !(it in configurations.cssElements.artifacts) }
    configurations.archives.artifacts.clear()
    artifacts {
        archives notCssElements
    }
}<|MERGE_RESOLUTION|>--- conflicted
+++ resolved
@@ -598,7 +598,6 @@
         }
     }
 
-<<<<<<< HEAD
     jvmMultiProjectBuild {
         sampleDirectory = file("src/samples/jvm-multi-project-build")
         description = "Demonstrate how transitive dependencies works as part of a multi-project build"
@@ -614,14 +613,10 @@
         }
     }
 
-    javaBasicApplication {
-        sampleDirectory = file("src/samples/java/basic-application")
-        description = "Demonstrate how to build a basic Java application"
-=======
     javaApplication {
         sampleDirectory = file("src/samples/java/application")
         description = "Demonstrate how to build a Java application"
->>>>>>> 3c101032
+
         def sourceFiles = installSourceFromTemplate(it) {
             from("$templateDir/java-application")
             from("$templateDir/java-list-library")
