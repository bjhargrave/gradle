/*
 * Copyright 2017 the original author or authors.
 *
 * Licensed under the Apache License, Version 2.0 (the "License");
 * you may not use this file except in compliance with the License.
 * You may obtain a copy of the License at
 *
 *      http://www.apache.org/licenses/LICENSE-2.0
 *
 * Unless required by applicable law or agreed to in writing, software
 * distributed under the License is distributed on an "AS IS" BASIS,
 * WITHOUT WARRANTIES OR CONDITIONS OF ANY KIND, either express or implied.
 * See the License for the specific language governing permissions and
 * limitations under the License.
 */

package org.gradle.api.internal.artifacts.transform;

import com.google.common.collect.ImmutableList;
import com.google.common.collect.ImmutableSortedMap;
import org.gradle.api.UncheckedIOException;
import org.gradle.api.artifacts.component.ProjectComponentIdentifier;
import org.gradle.api.artifacts.transform.ArtifactTransform;
import org.gradle.api.artifacts.transform.TransformationException;
import org.gradle.api.file.FileCollection;
import org.gradle.api.file.RelativePath;
import org.gradle.api.internal.artifacts.dsl.dependencies.ProjectFinder;
import org.gradle.api.internal.artifacts.transform.TransformationWorkspaceProvider.TransformationWorkspace;
import org.gradle.api.internal.file.collections.ImmutableFileCollection;
import org.gradle.api.internal.project.ProjectInternal;
import org.gradle.caching.BuildCacheKey;
import org.gradle.caching.internal.origin.OriginMetadata;
import org.gradle.internal.Try;
import org.gradle.internal.UncheckedException;
import org.gradle.internal.change.Change;
import org.gradle.internal.change.ChangeVisitor;
import org.gradle.internal.change.SummarizingChangeContainer;
import org.gradle.internal.classloader.ClassLoaderHierarchyHasher;
import org.gradle.internal.execution.CacheHandler;
import org.gradle.internal.execution.UnitOfWork;
import org.gradle.internal.execution.WorkExecutor;
import org.gradle.internal.execution.history.AfterPreviousExecutionState;
import org.gradle.internal.execution.history.ExecutionHistoryStore;
import org.gradle.internal.execution.history.changes.AbstractFingerprintChanges;
import org.gradle.internal.execution.history.changes.ExecutionStateChanges;
import org.gradle.internal.execution.history.changes.InputFileChanges;
import org.gradle.internal.execution.impl.steps.UpToDateResult;
import org.gradle.internal.file.TreeType;
import org.gradle.internal.fingerprint.CurrentFileCollectionFingerprint;
import org.gradle.internal.fingerprint.FileCollectionFingerprint;
import org.gradle.internal.fingerprint.FileCollectionFingerprinter;
import org.gradle.internal.fingerprint.impl.AbsolutePathFingerprintingStrategy;
import org.gradle.internal.fingerprint.impl.DefaultCurrentFileCollectionFingerprint;
import org.gradle.internal.fingerprint.impl.OutputFileCollectionFingerprinter;
import org.gradle.internal.hash.HashCode;
import org.gradle.internal.hash.Hasher;
import org.gradle.internal.hash.Hashing;
import org.gradle.internal.snapshot.FileSystemLocationSnapshot;
import org.gradle.internal.snapshot.FileSystemSnapshotter;
import org.gradle.internal.snapshot.ValueSnapshot;
import org.gradle.internal.snapshot.impl.ImplementationSnapshot;
import org.gradle.util.GFileUtils;

import javax.annotation.Nullable;
import java.io.File;
import java.io.IOException;
import java.nio.charset.StandardCharsets;
import java.nio.file.Files;
import java.nio.file.Path;
import java.time.Duration;
import java.util.List;
import java.util.Optional;
import java.util.function.Consumer;
import java.util.function.Function;
import java.util.function.Supplier;
import java.util.stream.Stream;

public class DefaultTransformerInvoker implements TransformerInvoker {

    private final FileSystemSnapshotter fileSystemSnapshotter;
    private final WorkExecutor<UpToDateResult> workExecutor;
    private final ArtifactTransformListener artifactTransformListener;
<<<<<<< HEAD
    private final TransformerExecutionHistoryRepository historyRepository;
    private final FileCollectionFingerprinter dependencyFingerprinter;
    private final OutputFileCollectionFingerprinter outputFingerprinter;
=======
    private final CachingTransformationWorkspaceProvider immutableTransformationWorkspaceProvider;
    private final OutputFileCollectionFingerprinter outputFileCollectionFingerprinter;
>>>>>>> 4a92c8da
    private final ClassLoaderHierarchyHasher classLoaderHierarchyHasher;
    private final ProjectFinder projectFinder;
    private final boolean useTransformationWorkspaces;

    public DefaultTransformerInvoker(WorkExecutor<UpToDateResult> workExecutor,
                                     FileSystemSnapshotter fileSystemSnapshotter,
                                     ArtifactTransformListener artifactTransformListener,
<<<<<<< HEAD
                                     TransformerExecutionHistoryRepository historyRepository,
                                     FileCollectionFingerprinter dependencyFingerprinter,
=======
                                     CachingTransformationWorkspaceProvider immutableTransformationWorkspaceProvider,
>>>>>>> 4a92c8da
                                     OutputFileCollectionFingerprinter outputFileCollectionFingerprinter,
                                     ClassLoaderHierarchyHasher classLoaderHierarchyHasher,
                                     ProjectFinder projectFinder,
                                     boolean useTransformationWorkspaces) {
        this.workExecutor = workExecutor;
        this.fileSystemSnapshotter = fileSystemSnapshotter;
        this.artifactTransformListener = artifactTransformListener;
<<<<<<< HEAD
        this.historyRepository = historyRepository;
        this.dependencyFingerprinter = dependencyFingerprinter;
        this.outputFingerprinter = outputFileCollectionFingerprinter;
=======
        this.immutableTransformationWorkspaceProvider = immutableTransformationWorkspaceProvider;
        this.outputFileCollectionFingerprinter = outputFileCollectionFingerprinter;
>>>>>>> 4a92c8da
        this.classLoaderHierarchyHasher = classLoaderHierarchyHasher;
        this.projectFinder = projectFinder;
        this.useTransformationWorkspaces = useTransformationWorkspaces;
    }

    @Override
<<<<<<< HEAD
    public boolean hasCachedResult(Transformer transformer, File primaryInput, ArtifactTransformDependenciesInternal dependencies) {
        CurrentFileCollectionFingerprint dependenciesFingerprint = dependencies.fingerprint(dependencyFingerprinter);
        return historyRepository.hasCachedResult(getImmutableTransformationIdentity(primaryInput, transformer, dependenciesFingerprint));
    }

    @Override
    public Try<ImmutableList<File>> invoke(Transformer transformer, File primaryInput, ArtifactTransformDependenciesInternal dependencies, TransformationSubject subject) {
        CurrentFileCollectionFingerprint dependenciesFingerprint = dependencies.fingerprint(dependencyFingerprinter);
        TransformationIdentity identity = getImmutableTransformationIdentity(primaryInput, transformer, dependenciesFingerprint);
        return historyRepository.withWorkspace(identity, (identityString, workspace) -> {
            return fireTransformListeners(transformer, subject, () -> {
                CurrentFileCollectionFingerprint primaryInputFingerprint = DefaultCurrentFileCollectionFingerprint.from(ImmutableList.of(fileSystemSnapshotter.snapshot(primaryInput)), AbsolutePathFingerprintingStrategy.INCLUDE_MISSING);
                ImplementationSnapshot implementationSnapshot = ImplementationSnapshot.of(transformer.getImplementationClass(), classLoaderHierarchyHasher);
                TransformerExecution execution = new TransformerExecution(
                    transformer,
                    implementationSnapshot,
                    workspace,
                    identityString,
                    historyRepository,
                    primaryInput,
                    primaryInputFingerprint,
                    dependencies,
                    dependenciesFingerprint,
                    outputFingerprinter
                );
=======
    public boolean hasCachedResult(File primaryInput, Transformer transformer, TransformationSubject subject) {
        ProjectInternal producerProject = determineProducerProject(subject);
        FileSystemLocationSnapshot snapshot = fileSystemSnapshotter.snapshot(primaryInput);
        return determineWorkspaceProvider(producerProject).hasCachedResult(getTransformationIdentity(producerProject, snapshot, transformer));
    }

    @Override
    public Try<ImmutableList<File>> invoke(Transformer transformer, File primaryInput, TransformationSubject subject, ArtifactTransformDependenciesProvider dependenciesProvider) {
        ProjectInternal producerProject = determineProducerProject(subject);
        CachingTransformationWorkspaceProvider workspaceProvider = determineWorkspaceProvider(producerProject);
        FileSystemLocationSnapshot primaryInputSnapshot = fileSystemSnapshotter.snapshot(primaryInput);
        TransformationIdentity identity = getTransformationIdentity(producerProject, primaryInputSnapshot, transformer);
        return workspaceProvider.withWorkspace(identity, (identityString, workspace) -> {
            return fireTransformListeners(transformer, subject, () -> {
                CurrentFileCollectionFingerprint primaryInputFingerprint = DefaultCurrentFileCollectionFingerprint.from(ImmutableList.of(primaryInputSnapshot), AbsolutePathFingerprintingStrategy.INCLUDE_MISSING);
                TransformerExecution execution = new TransformerExecution(primaryInput, transformer, workspace, identityString, workspaceProvider.getExecutionHistoryStore(), primaryInputFingerprint, dependenciesProvider);
>>>>>>> 4a92c8da
                UpToDateResult outcome = workExecutor.execute(execution);
                return execution.getResult(outcome);
            });
        }).mapFailure(e -> wrapInTransformInvocationException(transformer.getImplementationClass(), primaryInput, e));
    }

    private Exception wrapInTransformInvocationException(Class<? extends ArtifactTransform> transformerType, File primaryInput, Throwable originalFailure) {
        return new TransformationException(primaryInput.getAbsoluteFile(), transformerType, originalFailure);
    }

<<<<<<< HEAD
    private TransformationIdentity getImmutableTransformationIdentity(File primaryInput, Transformer transformer, CurrentFileCollectionFingerprint dependenciesFingerprint) {
        FileSystemLocationSnapshot snapshot = fileSystemSnapshotter.snapshot(primaryInput);
        return new ImmutableTransformationIdentity(
            primaryInput.getName(),
            snapshot.getAbsolutePath(),
            snapshot.getHash(),
            transformer.getSecondaryInputHash(),
            dependenciesFingerprint.getHash()
=======
    private TransformationIdentity getTransformationIdentity(@Nullable ProjectInternal project, FileSystemLocationSnapshot primaryInputSnapshot, Transformer transformer) {
        return project == null ? getImmutableTransformationIdentity(primaryInputSnapshot, transformer) :
            getMutableTransformationIdentity(primaryInputSnapshot, transformer);
    }

    private TransformationIdentity getImmutableTransformationIdentity(FileSystemLocationSnapshot primaryInputSnapshot, Transformer transformer) {
        return new ImmutableTransformationIdentity(
            primaryInputSnapshot.getAbsolutePath(),
            primaryInputSnapshot.getHash(),
            transformer.getSecondaryInputHash()
        );
    }

    private TransformationIdentity getMutableTransformationIdentity(FileSystemLocationSnapshot primaryInputSnapshot, Transformer transformer) {
        return new MutableTransformationIdentity(
            primaryInputSnapshot.getAbsolutePath(),
            transformer.getSecondaryInputHash()
>>>>>>> 4a92c8da
        );
    }

    private CachingTransformationWorkspaceProvider determineWorkspaceProvider(@Nullable ProjectInternal producerProject) {
        if (producerProject == null) {
            return immutableTransformationWorkspaceProvider;
        }
        return producerProject.getServices().get(CachingTransformationWorkspaceProvider.class);
    }

    @Nullable
    private ProjectInternal determineProducerProject(TransformationSubject subject) {
        if (!useTransformationWorkspaces || !subject.getProducer().isPresent()) {
            return null;
        }
        ProjectComponentIdentifier projectComponentIdentifier = subject.getProducer().get();
        return projectFinder.findProject(projectComponentIdentifier.getBuild(), projectComponentIdentifier.getProjectPath());
    }

    private Try<ImmutableList<File>> fireTransformListeners(Transformer transformer, TransformationSubject subject, Supplier<Try<ImmutableList<File>>> execution) {
        artifactTransformListener.beforeTransformerInvocation(transformer, subject);
        try {
            return execution.get();
        } finally {
            artifactTransformListener.afterTransformerInvocation(transformer, subject);
        }
    }

    private static class TransformerExecution implements UnitOfWork {
        private static final String PRIMARY_INPUT_PROPERTY_NAME = "primaryInput";
        private static final String DEPENDENCIES_PROPERTY_NAME = "dependencies";
        private static final String SECONDARY_INPUTS_HASH_PROPERTY_NAME = "inputPropertiesHash";
        private static final String OUTPUT_DIRECTORY_PROPERTY_NAME = "outputDirectory";
        private static final String RESULTS_FILE_PROPERTY_NAME = "resultsFile";
        private static final String INPUT_FILE_PATH_PREFIX = "i/";
        private static final String OUTPUT_FILE_PATH_PREFIX = "o/";

        private final Transformer transformer;
<<<<<<< HEAD
        private final ImplementationSnapshot implementationSnapshot;
        private final File primaryInput;
        private final File outputDir;
        private final File resultsFile;
        private final String identityString;
        private final TransformerExecutionHistoryRepository historyRepository;
        private final ArtifactTransformDependenciesInternal dependencies;
        private final ImmutableSortedMap<String, ValueSnapshot> inputSnapshots;
        private final ImmutableSortedMap<String, CurrentFileCollectionFingerprint> inputFileFingerprints;
        private final OutputFileCollectionFingerprinter outputFingerprinter;

        public TransformerExecution(
            Transformer transformer,
            ImplementationSnapshot implementationSnapshot,
            File workspace,
            String identityString,
            TransformerExecutionHistoryRepository historyRepository,
            File primaryInput,
            CurrentFileCollectionFingerprint primaryInputFingerprint,
            ArtifactTransformDependenciesInternal dependencies,
            CurrentFileCollectionFingerprint dependenciesFingerprint,
            OutputFileCollectionFingerprinter outputFingerprinter
        ) {
            this.implementationSnapshot = implementationSnapshot;
=======
        private final TransformationWorkspace workspace;
        private final String identityString;
        private final ExecutionHistoryStore executionHistoryStore;
        private final ArtifactTransformDependenciesProvider dependenciesProvider;
        private final ImmutableSortedMap<String, ValueSnapshot> inputSnapshots;
        private final ImmutableSortedMap<String, CurrentFileCollectionFingerprint> inputFileFingerprints;

        public TransformerExecution(File primaryInput, Transformer transformer, TransformationWorkspace workspace, String identityString, ExecutionHistoryStore executionHistoryStore, CurrentFileCollectionFingerprint primaryInputFingerprint, ArtifactTransformDependenciesProvider dependenciesProvider) {
>>>>>>> 4a92c8da
            this.primaryInput = primaryInput;
            this.transformer = transformer;
            this.workspace = workspace;
            this.identityString = "transform/" + identityString;
<<<<<<< HEAD
            this.historyRepository = historyRepository;
            this.outputDir = new File(workspace, "outputDirectory");
            this.resultsFile = new File(workspace,  "results.bin");
            this.dependencies = dependencies;
=======
            this.executionHistoryStore = executionHistoryStore;
            this.dependenciesProvider = dependenciesProvider;
>>>>>>> 4a92c8da
            this.inputSnapshots = ImmutableSortedMap.of(
                // Emulate secondary inputs as a single property for now
                SECONDARY_INPUTS_HASH_PROPERTY_NAME, ImplementationSnapshot.of("secondary inputs", transformer.getSecondaryInputHash())
            );
            this.inputFileFingerprints = createInputFileFingerprints(primaryInputFingerprint, dependenciesFingerprint);
            this.outputFingerprinter = outputFingerprinter;
        }

        private static ImmutableSortedMap<String, CurrentFileCollectionFingerprint> createInputFileFingerprints(
            CurrentFileCollectionFingerprint primaryInputFingerprint,
            CurrentFileCollectionFingerprint dependenciesFingerprint
        ) {
            ImmutableSortedMap.Builder<String, CurrentFileCollectionFingerprint> builder = ImmutableSortedMap.naturalOrder();
            builder.put(PRIMARY_INPUT_PROPERTY_NAME, primaryInputFingerprint);
            builder.put(DEPENDENCIES_PROPERTY_NAME, dependenciesFingerprint);
            return builder.build();
        }

        @Override
        public boolean execute() {
            File outputDir = workspace.getOutputDirectory();
            File resultsFile = workspace.getResultsFile();
            GFileUtils.cleanDirectory(outputDir);
            GFileUtils.deleteFileQuietly(resultsFile);
            ImmutableList<File> result = ImmutableList.copyOf(transformer.transform(primaryInput, outputDir, dependencies));
            writeResultsFile(outputDir, resultsFile, result);
            return true;
        }

        private void writeResultsFile(File outputDir, File resultsFile, ImmutableList<File> result) {
            String outputDirPrefix = outputDir.getPath() + File.separator;
            String inputFilePrefix = primaryInput.getPath() + File.separator;
            Stream<String> relativePaths = result.stream().map(file -> {
                if (file.equals(outputDir)) {
                    return OUTPUT_FILE_PATH_PREFIX;
                }
                if (file.equals(primaryInput)) {
                    return INPUT_FILE_PATH_PREFIX;
                }
                String absolutePath = file.getAbsolutePath();
                if (absolutePath.startsWith(outputDirPrefix)) {
                    return OUTPUT_FILE_PATH_PREFIX + RelativePath.parse(true, absolutePath.substring(outputDirPrefix.length())).getPathString();
                }
                if (absolutePath.startsWith(inputFilePrefix)) {
                    return INPUT_FILE_PATH_PREFIX + RelativePath.parse(true, absolutePath.substring(inputFilePrefix.length())).getPathString();
                }
                throw new IllegalStateException("Invalid result path: " + absolutePath);
            });
            UncheckedException.callUnchecked(() -> Files.write(resultsFile.toPath(), (Iterable<String>) relativePaths::iterator));
        }

        public Try<ImmutableList<File>> getResult(UpToDateResult outcome) {
            return outcome.getFailure() == null ? Try.successful(loadResultsFile()) : Try.failure(outcome.getFailure());
        }

        private ImmutableList<File> loadResultsFile() {
            Path transformerResultsPath = workspace.getResultsFile().toPath();
            try {
                ImmutableList.Builder<File> builder = ImmutableList.builder();
                List<String> paths = Files.readAllLines(transformerResultsPath, StandardCharsets.UTF_8);
                for (String path : paths) {
                    if (path.startsWith(OUTPUT_FILE_PATH_PREFIX)) {
                        builder.add(new File(workspace.getOutputDirectory(), path.substring(2)));
                    } else if (path.startsWith(INPUT_FILE_PATH_PREFIX)) {
                        builder.add(new File(primaryInput, path.substring(2)));
                    } else {
                        throw new IllegalStateException("Cannot parse result path string: " + path);
                    }
                }
                return builder.build();
            } catch (IOException e) {
                throw new UncheckedIOException(e);
            }
        }

        @Override
        public Optional<Duration> getTimeout() {
            return Optional.empty();
        }

        @Override
        public void visitOutputs(OutputVisitor outputVisitor) {
            outputVisitor.visitOutput(OUTPUT_DIRECTORY_PROPERTY_NAME, TreeType.DIRECTORY, ImmutableFileCollection.of(workspace.getOutputDirectory()));
            outputVisitor.visitOutput(RESULTS_FILE_PROPERTY_NAME, TreeType.FILE, ImmutableFileCollection.of(workspace.getResultsFile()));
        }

        @Override
        public long markExecutionTime() {
            // TODO Handle execution time
            return 0;
        }

        @Override
        public FileCollection getLocalState() {
            return ImmutableFileCollection.of();
        }

        @Override
        public void outputsRemovedAfterFailureToLoadFromCache() {
        }

        @Override
        public CacheHandler createCacheHandler() {
            return new CacheHandler() {
                @Override
                public <T> Optional<T> load(Function<BuildCacheKey, T> loader) {
                    return Optional.empty();
                }

                @Override
                public void store(Consumer<BuildCacheKey> storer) {
                }
            };
        }

        @Override
        public void persistResult(ImmutableSortedMap<String, CurrentFileCollectionFingerprint> finalOutputs, boolean successful, OriginMetadata originMetadata) {
            if (successful) {
                executionHistoryStore.store(identityString,
                    originMetadata,
<<<<<<< HEAD
                    implementationSnapshot,
=======
                    ImplementationSnapshot.of(transformer.getImplementationClass(), classLoaderHierarchyHasher),
                    ImmutableList.of(),
>>>>>>> 4a92c8da
                    inputSnapshots,
                    inputFileFingerprints,
                    finalOutputs,
                    successful
                );
            }
        }

        @Override
        public Optional<ExecutionStateChanges> getChangesSincePreviousExecution() {
            Optional<AfterPreviousExecutionState> previousExecution = Optional.ofNullable(executionHistoryStore.load(identityString));
            return previousExecution.map(previous -> {
                ImmutableSortedMap<String, CurrentFileCollectionFingerprint> outputsBeforeExecution = snapshotOutputs();
                InputFileChanges inputFileChanges = new InputFileChanges(previous.getInputFileProperties(), inputFileFingerprints);
                AllOutputFileChanges outputFileChanges = new AllOutputFileChanges(previous.getOutputFileProperties(), outputsBeforeExecution);
                return new TransformerExecutionStateChanges(inputFileChanges, outputFileChanges, previous);
            });
        }

        @Override
        public Optional<? extends Iterable<String>> getChangingOutputs() {
            return Optional.of(ImmutableList.of(workspace.getOutputDirectory().getAbsolutePath(), workspace.getResultsFile().getAbsolutePath()));
        }


        @Override
        public ImmutableSortedMap<String, CurrentFileCollectionFingerprint> snapshotAfterOutputsGenerated() {
            return snapshotOutputs();
        }

        private ImmutableSortedMap<String, CurrentFileCollectionFingerprint> snapshotOutputs() {
<<<<<<< HEAD
            CurrentFileCollectionFingerprint outputFingerprint = outputFingerprinter.fingerprint(ImmutableFileCollection.of(outputDir));
            CurrentFileCollectionFingerprint resultsFileFingerprint = outputFingerprinter.fingerprint(ImmutableFileCollection.of(resultsFile));
=======
            CurrentFileCollectionFingerprint outputFingerprint = outputFileCollectionFingerprinter.fingerprint(ImmutableFileCollection.of(workspace.getOutputDirectory()));
            CurrentFileCollectionFingerprint resultsFileFingerprint = outputFileCollectionFingerprinter.fingerprint(ImmutableFileCollection.of(workspace.getResultsFile()));
>>>>>>> 4a92c8da
            return ImmutableSortedMap.of(
                OUTPUT_DIRECTORY_PROPERTY_NAME, outputFingerprint,
                RESULTS_FILE_PROPERTY_NAME, resultsFileFingerprint);
        }

        @Override
        public String getIdentity() {
            return identityString;
        }

        @Override
        public void visitTrees(CacheableTreeVisitor visitor) {
            throw new UnsupportedOperationException("we don't cache yet");
        }

        @Override
        public String getDisplayName() {
            return transformer.getDisplayName() + ": " + primaryInput;
        }

        private class TransformerExecutionStateChanges implements ExecutionStateChanges {
            private final InputFileChanges inputFileChanges;
            private final AllOutputFileChanges outputFileChanges;
            private final AfterPreviousExecutionState afterPreviousExecutionState;

            public TransformerExecutionStateChanges(InputFileChanges inputFileChanges, AllOutputFileChanges outputFileChanges, AfterPreviousExecutionState afterPreviousExecutionState) {
                this.inputFileChanges = inputFileChanges;
                this.outputFileChanges = outputFileChanges;
                this.afterPreviousExecutionState = afterPreviousExecutionState;
            }

            @Override
            public Iterable<Change> getInputFilesChanges() {
                return ImmutableList.of();
            }

            @Override
            public void visitAllChanges(ChangeVisitor visitor) {
                new SummarizingChangeContainer(inputFileChanges, outputFileChanges).accept(visitor);
            }

            @Override
            public boolean isRebuildRequired() {
                return true;
            }

            @Override
            public AfterPreviousExecutionState getPreviousExecution() {
                return afterPreviousExecutionState;
            }
        }
    }

    private static class AllOutputFileChanges extends AbstractFingerprintChanges {

        public AllOutputFileChanges(ImmutableSortedMap<String, FileCollectionFingerprint> previous, ImmutableSortedMap<String, CurrentFileCollectionFingerprint> current) {
            super(previous, current, "Output");
        }

        @Override
        public boolean accept(ChangeVisitor visitor) {
            return accept(visitor, true);
        }
    }

    public static class ImmutableTransformationIdentity implements TransformationIdentity {
        private final String primaryInputAbsolutePath;
        private final HashCode primaryInputHash;
        private final HashCode secondaryInputHash;
        private final HashCode dependenciesHash;

<<<<<<< HEAD
        public ImmutableTransformationIdentity(String initialSubjectFileName, String primaryInputAbsolutePath, HashCode primaryInputHash, HashCode secondaryInputHash, HashCode dependenciesHash) {
            this.initialSubjectFileName = initialSubjectFileName;
=======
        public ImmutableTransformationIdentity(String primaryInputAbsolutePath, HashCode primaryInputHash, HashCode secondaryInputHash) {
>>>>>>> 4a92c8da
            this.primaryInputAbsolutePath = primaryInputAbsolutePath;
            this.primaryInputHash = primaryInputHash;
            this.secondaryInputHash = secondaryInputHash;
            this.dependenciesHash = dependenciesHash;
        }

        @Override
        public String getIdentity() {
            Hasher hasher = Hashing.newHasher();
            hasher.putHash(secondaryInputHash);
            hasher.putString(primaryInputAbsolutePath);
            hasher.putHash(primaryInputHash);
            hasher.putHash(dependenciesHash);
            return hasher.hash().toString();
        }

        @Override
        public boolean equals(Object o) {
            if (this == o) {
                return true;
            }
            if (o == null || getClass() != o.getClass()) {
                return false;
            }

            ImmutableTransformationIdentity that = (ImmutableTransformationIdentity) o;

            if (!primaryInputHash.equals(that.primaryInputHash)) {
                return false;
            }
            if (!secondaryInputHash.equals(that.secondaryInputHash)) {
                return false;
            }
<<<<<<< HEAD
            if (!dependenciesHash.equals(that.dependenciesHash)) {
                return false;
            }
            if (!initialSubjectFileName.equals(that.initialSubjectFileName)) {
                return false;
            }
=======
>>>>>>> 4a92c8da
            return primaryInputAbsolutePath.equals(that.primaryInputAbsolutePath);
        }

        @Override
        public int hashCode() {
            int result = primaryInputHash.hashCode();
            result = 31 * result + secondaryInputHash.hashCode();
            result = 31 * result + dependenciesHash.hashCode();
            return result;
        }
    }

    public static class MutableTransformationIdentity implements TransformationIdentity {
        private final String primaryInputAbsolutePath;
        private final HashCode secondaryInputsHash;

        public MutableTransformationIdentity(String primaryInputAbsolutePath, HashCode secondaryInputsHash) {
            this.primaryInputAbsolutePath = primaryInputAbsolutePath;
            this.secondaryInputsHash = secondaryInputsHash;
        }

        @Override
        public String getIdentity() {
            Hasher hasher = Hashing.newHasher();
            hasher.putString(primaryInputAbsolutePath);
            hasher.putHash(secondaryInputsHash);
            return hasher.hash().toString();
        }

        @Override
        public boolean equals(Object o) {
            if (this == o) {
                return true;
            }
            if (o == null || getClass() != o.getClass()) {
                return false;
            }

            MutableTransformationIdentity that = (MutableTransformationIdentity) o;

            if (!secondaryInputsHash.equals(that.secondaryInputsHash)) {
                return false;
            }
            return primaryInputAbsolutePath.equals(that.primaryInputAbsolutePath);
        }

        @Override
        public int hashCode() {
            int result = primaryInputAbsolutePath.hashCode();
            result = 31 * result + secondaryInputsHash.hashCode();
            return result;
        }
    }
}<|MERGE_RESOLUTION|>--- conflicted
+++ resolved
@@ -80,14 +80,9 @@
     private final FileSystemSnapshotter fileSystemSnapshotter;
     private final WorkExecutor<UpToDateResult> workExecutor;
     private final ArtifactTransformListener artifactTransformListener;
-<<<<<<< HEAD
-    private final TransformerExecutionHistoryRepository historyRepository;
+    private final CachingTransformationWorkspaceProvider immutableTransformationWorkspaceProvider;
     private final FileCollectionFingerprinter dependencyFingerprinter;
     private final OutputFileCollectionFingerprinter outputFingerprinter;
-=======
-    private final CachingTransformationWorkspaceProvider immutableTransformationWorkspaceProvider;
-    private final OutputFileCollectionFingerprinter outputFileCollectionFingerprinter;
->>>>>>> 4a92c8da
     private final ClassLoaderHierarchyHasher classLoaderHierarchyHasher;
     private final ProjectFinder projectFinder;
     private final boolean useTransformationWorkspaces;
@@ -95,12 +90,8 @@
     public DefaultTransformerInvoker(WorkExecutor<UpToDateResult> workExecutor,
                                      FileSystemSnapshotter fileSystemSnapshotter,
                                      ArtifactTransformListener artifactTransformListener,
-<<<<<<< HEAD
-                                     TransformerExecutionHistoryRepository historyRepository,
+                                     CachingTransformationWorkspaceProvider immutableTransformationWorkspaceProvider,
                                      FileCollectionFingerprinter dependencyFingerprinter,
-=======
-                                     CachingTransformationWorkspaceProvider immutableTransformationWorkspaceProvider,
->>>>>>> 4a92c8da
                                      OutputFileCollectionFingerprinter outputFileCollectionFingerprinter,
                                      ClassLoaderHierarchyHasher classLoaderHierarchyHasher,
                                      ProjectFinder projectFinder,
@@ -108,64 +99,45 @@
         this.workExecutor = workExecutor;
         this.fileSystemSnapshotter = fileSystemSnapshotter;
         this.artifactTransformListener = artifactTransformListener;
-<<<<<<< HEAD
-        this.historyRepository = historyRepository;
+        this.immutableTransformationWorkspaceProvider = immutableTransformationWorkspaceProvider;
         this.dependencyFingerprinter = dependencyFingerprinter;
         this.outputFingerprinter = outputFileCollectionFingerprinter;
-=======
-        this.immutableTransformationWorkspaceProvider = immutableTransformationWorkspaceProvider;
-        this.outputFileCollectionFingerprinter = outputFileCollectionFingerprinter;
->>>>>>> 4a92c8da
         this.classLoaderHierarchyHasher = classLoaderHierarchyHasher;
         this.projectFinder = projectFinder;
         this.useTransformationWorkspaces = useTransformationWorkspaces;
     }
 
     @Override
-<<<<<<< HEAD
-    public boolean hasCachedResult(Transformer transformer, File primaryInput, ArtifactTransformDependenciesInternal dependencies) {
+    public boolean hasCachedResult(Transformer transformer, File primaryInput, ArtifactTransformDependenciesInternal dependencies, TransformationSubject subject) {
         CurrentFileCollectionFingerprint dependenciesFingerprint = dependencies.fingerprint(dependencyFingerprinter);
-        return historyRepository.hasCachedResult(getImmutableTransformationIdentity(primaryInput, transformer, dependenciesFingerprint));
+        ProjectInternal producerProject = determineProducerProject(subject);
+        FileSystemLocationSnapshot snapshot = fileSystemSnapshotter.snapshot(primaryInput);
+        return determineWorkspaceProvider(producerProject).hasCachedResult(getTransformationIdentity(producerProject, snapshot, transformer, dependenciesFingerprint));
     }
 
     @Override
     public Try<ImmutableList<File>> invoke(Transformer transformer, File primaryInput, ArtifactTransformDependenciesInternal dependencies, TransformationSubject subject) {
         CurrentFileCollectionFingerprint dependenciesFingerprint = dependencies.fingerprint(dependencyFingerprinter);
-        TransformationIdentity identity = getImmutableTransformationIdentity(primaryInput, transformer, dependenciesFingerprint);
-        return historyRepository.withWorkspace(identity, (identityString, workspace) -> {
+        ProjectInternal producerProject = determineProducerProject(subject);
+        CachingTransformationWorkspaceProvider workspaceProvider = determineWorkspaceProvider(producerProject);
+        FileSystemLocationSnapshot primaryInputSnapshot = fileSystemSnapshotter.snapshot(primaryInput);
+        TransformationIdentity identity = getTransformationIdentity(producerProject, primaryInputSnapshot, transformer, dependenciesFingerprint);
+        return workspaceProvider.withWorkspace(identity, (identityString, workspace) -> {
             return fireTransformListeners(transformer, subject, () -> {
-                CurrentFileCollectionFingerprint primaryInputFingerprint = DefaultCurrentFileCollectionFingerprint.from(ImmutableList.of(fileSystemSnapshotter.snapshot(primaryInput)), AbsolutePathFingerprintingStrategy.INCLUDE_MISSING);
+                CurrentFileCollectionFingerprint primaryInputFingerprint = DefaultCurrentFileCollectionFingerprint.from(ImmutableList.of(primaryInputSnapshot), AbsolutePathFingerprintingStrategy.INCLUDE_MISSING);
                 ImplementationSnapshot implementationSnapshot = ImplementationSnapshot.of(transformer.getImplementationClass(), classLoaderHierarchyHasher);
                 TransformerExecution execution = new TransformerExecution(
                     transformer,
                     implementationSnapshot,
                     workspace,
                     identityString,
-                    historyRepository,
+                    workspaceProvider.getExecutionHistoryStore(),
                     primaryInput,
                     primaryInputFingerprint,
                     dependencies,
                     dependenciesFingerprint,
                     outputFingerprinter
                 );
-=======
-    public boolean hasCachedResult(File primaryInput, Transformer transformer, TransformationSubject subject) {
-        ProjectInternal producerProject = determineProducerProject(subject);
-        FileSystemLocationSnapshot snapshot = fileSystemSnapshotter.snapshot(primaryInput);
-        return determineWorkspaceProvider(producerProject).hasCachedResult(getTransformationIdentity(producerProject, snapshot, transformer));
-    }
-
-    @Override
-    public Try<ImmutableList<File>> invoke(Transformer transformer, File primaryInput, TransformationSubject subject, ArtifactTransformDependenciesProvider dependenciesProvider) {
-        ProjectInternal producerProject = determineProducerProject(subject);
-        CachingTransformationWorkspaceProvider workspaceProvider = determineWorkspaceProvider(producerProject);
-        FileSystemLocationSnapshot primaryInputSnapshot = fileSystemSnapshotter.snapshot(primaryInput);
-        TransformationIdentity identity = getTransformationIdentity(producerProject, primaryInputSnapshot, transformer);
-        return workspaceProvider.withWorkspace(identity, (identityString, workspace) -> {
-            return fireTransformListeners(transformer, subject, () -> {
-                CurrentFileCollectionFingerprint primaryInputFingerprint = DefaultCurrentFileCollectionFingerprint.from(ImmutableList.of(primaryInputSnapshot), AbsolutePathFingerprintingStrategy.INCLUDE_MISSING);
-                TransformerExecution execution = new TransformerExecution(primaryInput, transformer, workspace, identityString, workspaceProvider.getExecutionHistoryStore(), primaryInputFingerprint, dependenciesProvider);
->>>>>>> 4a92c8da
                 UpToDateResult outcome = workExecutor.execute(execution);
                 return execution.getResult(outcome);
             });
@@ -176,34 +148,26 @@
         return new TransformationException(primaryInput.getAbsoluteFile(), transformerType, originalFailure);
     }
 
-<<<<<<< HEAD
-    private TransformationIdentity getImmutableTransformationIdentity(File primaryInput, Transformer transformer, CurrentFileCollectionFingerprint dependenciesFingerprint) {
-        FileSystemLocationSnapshot snapshot = fileSystemSnapshotter.snapshot(primaryInput);
-        return new ImmutableTransformationIdentity(
-            primaryInput.getName(),
-            snapshot.getAbsolutePath(),
-            snapshot.getHash(),
-            transformer.getSecondaryInputHash(),
-            dependenciesFingerprint.getHash()
-=======
-    private TransformationIdentity getTransformationIdentity(@Nullable ProjectInternal project, FileSystemLocationSnapshot primaryInputSnapshot, Transformer transformer) {
-        return project == null ? getImmutableTransformationIdentity(primaryInputSnapshot, transformer) :
-            getMutableTransformationIdentity(primaryInputSnapshot, transformer);
-    }
-
-    private TransformationIdentity getImmutableTransformationIdentity(FileSystemLocationSnapshot primaryInputSnapshot, Transformer transformer) {
+    private TransformationIdentity getTransformationIdentity(@Nullable ProjectInternal project, FileSystemLocationSnapshot primaryInputSnapshot, Transformer transformer, CurrentFileCollectionFingerprint dependenciesFingerprint) {
+        return project == null
+            ? getImmutableTransformationIdentity(primaryInputSnapshot, transformer, dependenciesFingerprint)
+            : getMutableTransformationIdentity(primaryInputSnapshot, transformer, dependenciesFingerprint);
+    }
+
+    private TransformationIdentity getImmutableTransformationIdentity(FileSystemLocationSnapshot primaryInputSnapshot, Transformer transformer, CurrentFileCollectionFingerprint dependenciesFingerprint) {
         return new ImmutableTransformationIdentity(
             primaryInputSnapshot.getAbsolutePath(),
             primaryInputSnapshot.getHash(),
-            transformer.getSecondaryInputHash()
+            transformer.getSecondaryInputHash(),
+            dependenciesFingerprint.getHash()
         );
     }
 
-    private TransformationIdentity getMutableTransformationIdentity(FileSystemLocationSnapshot primaryInputSnapshot, Transformer transformer) {
+    private TransformationIdentity getMutableTransformationIdentity(FileSystemLocationSnapshot primaryInputSnapshot, Transformer transformer, CurrentFileCollectionFingerprint dependenciesFingerprint) {
         return new MutableTransformationIdentity(
             primaryInputSnapshot.getAbsolutePath(),
-            transformer.getSecondaryInputHash()
->>>>>>> 4a92c8da
+            transformer.getSecondaryInputHash(),
+            dependenciesFingerprint.getHash()
         );
     }
 
@@ -242,13 +206,11 @@
         private static final String OUTPUT_FILE_PATH_PREFIX = "o/";
 
         private final Transformer transformer;
-<<<<<<< HEAD
         private final ImplementationSnapshot implementationSnapshot;
+        private final TransformationWorkspace workspace;
         private final File primaryInput;
-        private final File outputDir;
-        private final File resultsFile;
         private final String identityString;
-        private final TransformerExecutionHistoryRepository historyRepository;
+        private final ExecutionHistoryStore executionHistoryStore;
         private final ArtifactTransformDependenciesInternal dependencies;
         private final ImmutableSortedMap<String, ValueSnapshot> inputSnapshots;
         private final ImmutableSortedMap<String, CurrentFileCollectionFingerprint> inputFileFingerprints;
@@ -257,9 +219,9 @@
         public TransformerExecution(
             Transformer transformer,
             ImplementationSnapshot implementationSnapshot,
-            File workspace,
+            TransformationWorkspace workspace,
             String identityString,
-            TransformerExecutionHistoryRepository historyRepository,
+            ExecutionHistoryStore executionHistoryStore,
             File primaryInput,
             CurrentFileCollectionFingerprint primaryInputFingerprint,
             ArtifactTransformDependenciesInternal dependencies,
@@ -267,29 +229,12 @@
             OutputFileCollectionFingerprinter outputFingerprinter
         ) {
             this.implementationSnapshot = implementationSnapshot;
-=======
-        private final TransformationWorkspace workspace;
-        private final String identityString;
-        private final ExecutionHistoryStore executionHistoryStore;
-        private final ArtifactTransformDependenciesProvider dependenciesProvider;
-        private final ImmutableSortedMap<String, ValueSnapshot> inputSnapshots;
-        private final ImmutableSortedMap<String, CurrentFileCollectionFingerprint> inputFileFingerprints;
-
-        public TransformerExecution(File primaryInput, Transformer transformer, TransformationWorkspace workspace, String identityString, ExecutionHistoryStore executionHistoryStore, CurrentFileCollectionFingerprint primaryInputFingerprint, ArtifactTransformDependenciesProvider dependenciesProvider) {
->>>>>>> 4a92c8da
             this.primaryInput = primaryInput;
             this.transformer = transformer;
             this.workspace = workspace;
             this.identityString = "transform/" + identityString;
-<<<<<<< HEAD
-            this.historyRepository = historyRepository;
-            this.outputDir = new File(workspace, "outputDirectory");
-            this.resultsFile = new File(workspace,  "results.bin");
+            this.executionHistoryStore = executionHistoryStore;
             this.dependencies = dependencies;
-=======
-            this.executionHistoryStore = executionHistoryStore;
-            this.dependenciesProvider = dependenciesProvider;
->>>>>>> 4a92c8da
             this.inputSnapshots = ImmutableSortedMap.of(
                 // Emulate secondary inputs as a single property for now
                 SECONDARY_INPUTS_HASH_PROPERTY_NAME, ImplementationSnapshot.of("secondary inputs", transformer.getSecondaryInputHash())
@@ -408,14 +353,11 @@
         @Override
         public void persistResult(ImmutableSortedMap<String, CurrentFileCollectionFingerprint> finalOutputs, boolean successful, OriginMetadata originMetadata) {
             if (successful) {
-                executionHistoryStore.store(identityString,
+                executionHistoryStore.store(
+                    identityString,
                     originMetadata,
-<<<<<<< HEAD
                     implementationSnapshot,
-=======
-                    ImplementationSnapshot.of(transformer.getImplementationClass(), classLoaderHierarchyHasher),
                     ImmutableList.of(),
->>>>>>> 4a92c8da
                     inputSnapshots,
                     inputFileFingerprints,
                     finalOutputs,
@@ -447,13 +389,8 @@
         }
 
         private ImmutableSortedMap<String, CurrentFileCollectionFingerprint> snapshotOutputs() {
-<<<<<<< HEAD
-            CurrentFileCollectionFingerprint outputFingerprint = outputFingerprinter.fingerprint(ImmutableFileCollection.of(outputDir));
-            CurrentFileCollectionFingerprint resultsFileFingerprint = outputFingerprinter.fingerprint(ImmutableFileCollection.of(resultsFile));
-=======
-            CurrentFileCollectionFingerprint outputFingerprint = outputFileCollectionFingerprinter.fingerprint(ImmutableFileCollection.of(workspace.getOutputDirectory()));
-            CurrentFileCollectionFingerprint resultsFileFingerprint = outputFileCollectionFingerprinter.fingerprint(ImmutableFileCollection.of(workspace.getResultsFile()));
->>>>>>> 4a92c8da
+            CurrentFileCollectionFingerprint outputFingerprint = outputFingerprinter.fingerprint(ImmutableFileCollection.of(workspace.getOutputDirectory()));
+            CurrentFileCollectionFingerprint resultsFileFingerprint = outputFingerprinter.fingerprint(ImmutableFileCollection.of(workspace.getResultsFile()));
             return ImmutableSortedMap.of(
                 OUTPUT_DIRECTORY_PROPERTY_NAME, outputFingerprint,
                 RESULTS_FILE_PROPERTY_NAME, resultsFileFingerprint);
@@ -525,12 +462,7 @@
         private final HashCode secondaryInputHash;
         private final HashCode dependenciesHash;
 
-<<<<<<< HEAD
-        public ImmutableTransformationIdentity(String initialSubjectFileName, String primaryInputAbsolutePath, HashCode primaryInputHash, HashCode secondaryInputHash, HashCode dependenciesHash) {
-            this.initialSubjectFileName = initialSubjectFileName;
-=======
-        public ImmutableTransformationIdentity(String primaryInputAbsolutePath, HashCode primaryInputHash, HashCode secondaryInputHash) {
->>>>>>> 4a92c8da
+        public ImmutableTransformationIdentity(String primaryInputAbsolutePath, HashCode primaryInputHash, HashCode secondaryInputHash, HashCode dependenciesHash) {
             this.primaryInputAbsolutePath = primaryInputAbsolutePath;
             this.primaryInputHash = primaryInputHash;
             this.secondaryInputHash = secondaryInputHash;
@@ -564,15 +496,9 @@
             if (!secondaryInputHash.equals(that.secondaryInputHash)) {
                 return false;
             }
-<<<<<<< HEAD
             if (!dependenciesHash.equals(that.dependenciesHash)) {
                 return false;
             }
-            if (!initialSubjectFileName.equals(that.initialSubjectFileName)) {
-                return false;
-            }
-=======
->>>>>>> 4a92c8da
             return primaryInputAbsolutePath.equals(that.primaryInputAbsolutePath);
         }
 
@@ -588,10 +514,12 @@
     public static class MutableTransformationIdentity implements TransformationIdentity {
         private final String primaryInputAbsolutePath;
         private final HashCode secondaryInputsHash;
-
-        public MutableTransformationIdentity(String primaryInputAbsolutePath, HashCode secondaryInputsHash) {
+        private final HashCode dependenciesHash;
+
+        public MutableTransformationIdentity(String primaryInputAbsolutePath, HashCode secondaryInputsHash, HashCode dependenciesHash) {
             this.primaryInputAbsolutePath = primaryInputAbsolutePath;
             this.secondaryInputsHash = secondaryInputsHash;
+            this.dependenciesHash = dependenciesHash;
         }
 
         @Override
@@ -599,6 +527,7 @@
             Hasher hasher = Hashing.newHasher();
             hasher.putString(primaryInputAbsolutePath);
             hasher.putHash(secondaryInputsHash);
+            hasher.putHash(dependenciesHash);
             return hasher.hash().toString();
         }
 
@@ -616,6 +545,9 @@
             if (!secondaryInputsHash.equals(that.secondaryInputsHash)) {
                 return false;
             }
+            if (!dependenciesHash.equals(that.dependenciesHash)) {
+                return false;
+            }
             return primaryInputAbsolutePath.equals(that.primaryInputAbsolutePath);
         }
 
@@ -623,6 +555,7 @@
         public int hashCode() {
             int result = primaryInputAbsolutePath.hashCode();
             result = 31 * result + secondaryInputsHash.hashCode();
+            result = 31 * result + dependenciesHash.hashCode();
             return result;
         }
     }
